#include <aten/src/ATen/Context.h>

#include <ATen/core/jit_type.h>
#include <aten/src/ATen/ExpandUtils.h>
#include <torch/csrc/api/include/torch/utils.h>
#include <torch/csrc/autograd/profiler.h>
#include <torch/csrc/jit/custom_operator.h>
#include <torch/csrc/jit/operator.h>

#include <aten/src/ATen/InitialTensorOptions.h>
#include <c10/core/ScalarType.h>
#include <torch/csrc/jit/script/error_report.h>

#include <regex>
#include <sstream>

namespace torch {
namespace jit {

namespace {

void checkListInputType(const c10::TypePtr& elem_type, const Node* node) {
  if (!elem_type->isSubtypeOf(NumberType::get()) &&
      elem_type != BoolType::get()) {
    auto error = script::ErrorReport(node->sourceRange());
    error << "Input list to torch.tensor must be of ints, floats, or bools, "
          << "got " << elem_type->python_str();
    // special case empty list torch.tensor([])
    if (elem_type->isSubtypeOf(TensorType::get())) {
      auto input = node->inputs().at(0);
      if (input->node()->kind() == prim::ListConstruct &&
          input->node()->inputs().size() == 0) {
        error << "\n(Note: empty lists are constructed as Tensor[]; \n"
              << "if you want an empty list of a different type, \n"
              << "use `torch.jit.annotate(List[T], [])`, \n"
              << "where `T` is the type of elements in the list)";
      }
    }
    throw error;
  }
}

int64_t list_size(const IValue& list) {
  if (list.isGenericList()) {
    return list.toGenericListRef().size();
  } else if (list.isIntList()) {
    return list.toIntListRef().size();
  } else if (list.isDoubleList()) {
    return list.toDoubleListRef().size();
  } else if (list.isBoolList()) {
    return list.toBoolListRef().size();
  }
  AT_ASSERTM(0, "Unexpected list type", list);
}

std::vector<int64_t> compute_sizes(const IValue& seq) {
  std::vector<int64_t> sizes;
  // because bool, int, and float lists are specialized, inner array will
  // will not be generic list
  auto seq_recur = seq;
  while (seq_recur.isGenericList()) {
    auto seq_list = seq_recur.toGenericListRef();
    auto length = seq_list.size();
    AT_ASSERT(length != 0);
    sizes.push_back(length);
    seq_recur = seq_list[0];
  }
  sizes.push_back(list_size(seq_recur));
  return sizes;
}

void checkSequenceSize(int64_t n, int64_t dim, int64_t seq_size) {
  if (seq_size != n) {
    AT_ERROR(
        "Expected sequence of length ",
        n,
        " at dim ",
        dim,
        " (got ",
        seq_size,
        ")");
  }
}

template <typename DTYPE>
void storeLastDimension(
    char* data,
    const std::vector<int64_t>& sizes,
    const c10::ArrayRef<int64_t>& strides,
    int64_t dim,
    int elementSize,
    const std::vector<DTYPE>& obj) {
  auto n = sizes[dim];
  auto seq_size = obj.size();
  checkSequenceSize(n, dim, seq_size);
  for (int64_t i = 0; i < n; i++) {
    *(DTYPE*)data = obj[i];
    data += strides[dim] * elementSize;
  }
}

// bool vector needs to be cast to uint8_t
template <>
void storeLastDimension<bool>(
    char* data,
    const std::vector<int64_t>& sizes,
    const c10::ArrayRef<int64_t>& strides,
    int64_t dim,
    int elementSize,
    const std::vector<bool>& obj) {
  auto n = sizes[dim];
  auto seq_size = obj.size();
  checkSequenceSize(n, dim, seq_size);
  for (int64_t i = 0; i < n; i++) {
    *(uint8_t*)data = static_cast<uint8_t>(obj[i]);
    data += strides[dim] * elementSize;
  }
}

// refernce python implementation recursive_store in tensor_new.cpp

void recursiveStore(
    char* data,
    const std::vector<int64_t>& sizes,
    const c10::ArrayRef<int64_t>& strides,
    int64_t dim,
    int elementSize,
    const IValue& obj) {
  auto ndim = sizes.size();
  auto n = sizes[dim];
  auto seq_size = list_size(obj);
  checkSequenceSize(n, dim, seq_size);
  if (dim + 1 < static_cast<long>(ndim)) {
    auto items = obj.toGenericListRef();
    for (int64_t i = 0; i < n; i++) {
      recursiveStore(data, sizes, strides, dim + 1, elementSize, items[i]);
      data += strides[dim] * elementSize;
    }
  } else {
    AT_ASSERT(obj.isIntList() || obj.isDoubleList() || obj.isBoolList());
    if (obj.isIntList()) {
      storeLastDimension<int64_t>(
          data, sizes, strides, dim, elementSize, obj.toIntListRef());
    } else if (obj.isDoubleList()) {
      storeLastDimension<double>(
          data, sizes, strides, dim, elementSize, obj.toDoubleListRef());
    } else {
      storeLastDimension<bool>(
          data, sizes, strides, dim, elementSize, obj.toBoolListRef());
    }
  }
}

RegisterOperators reg({
    Operator(
        "aten::split(Tensor self, int[] split_sizes, int dim=0) -> Tensor[]",
        [](Stack& stack) {
          RECORD_FUNCTION("split_with_sizes", last(stack, 3));

          auto result = at::split_with_sizes(
              (std::move(peek(stack, 0, 3))).toTensor(),
              (std::move(peek(stack, 1, 3))).toIntList()->elements(),
              (std::move(peek(stack, 2, 3))).toInt());
          drop(stack, 3);
          pack(stack, std::move(result));
          return 0;
        }),
    Operator(
        "aten::Size(int[] sizes) -> int[]",
        [](Stack& stack) { return 0; }),
    Operator(
        "aten::size(Tensor self) -> int[]",
        [](Stack& stack) {
          RECORD_FUNCTION("size", last(stack, 1));

          auto t = std::move(pop(stack)).toTensor();
          pack(stack, t.sizes().vec());
          return 0;
        }),
    Operator(
        "aten::list_with_default(int[] list, int[] defaults) -> int[]",
        [](Stack& stack) {
          RECORD_FUNCTION("sizes", last(stack, 2));

          auto list = peek(stack, 0, 2).toIntListRef();
          auto defaults = peek(stack, 1, 2).toIntListRef();
          drop(stack, 2);

          AT_ASSERT(defaults.size() > list.size());

          // TODO: allow list of optionals to be filled in with defaults
          // i.e. list_with_default([1, 2, None], [1, 2, 3]) -> [1, 2, 3]

          push(stack, list);
          return 0;
        }),
    Operator(
        "aten::_infer_size(int[] a, int[] b) -> int[]",
        [](const Node* node) {
          return [](Stack& stack) {
            auto a = pop(stack).toIntList()->elements();
            auto b = pop(stack).toIntList()->elements();
            push(stack, at::infer_size(a, b));
            return 0;
          };
        }),
    Operator(
        "aten::_no_grad_embedding_renorm_(Tensor weight, Tensor input, float max_norm, float norm_type) -> Tensor",
        [](const Node* node) {
          return [](Stack& stack) {
            at::Tensor weight;
            at::Tensor input;
            double max_norm;
            double norm_type;
            pop(stack, weight, input, max_norm, norm_type);

            // TODO: remove when script supports setting grad mode
            torch::NoGradGuard no_grad;

            at::Tensor result =
                at::embedding_renorm_(weight, input, max_norm, norm_type);
            push(stack, result);

            return 0;
          };
        }),
    Operator(
        "aten::format(str self, ...) -> str",
        [](const Node* node) {
          size_t num_inputs = node->inputs().size();
          std::regex unsupported_options("\\{(.*)\\}");
          return [num_inputs, unsupported_options](Stack& stack) {
            auto format = peek(stack, 0, num_inputs).toStringRef();

            if (std::regex_search(format, unsupported_options)) {
              AT_WARN("Format options are not supported.");
            }

            auto args = last(stack, num_inputs - 1);
            std::stringstream ss;
            for (size_t begin = 0, used_args = 0; true; ++used_args) {
              size_t loc = format.find("{}", begin);
              if (loc == std::string::npos) {
                ss << format.substr(begin);
                break;
              }
              ss << format.substr(begin, loc - begin);
              if (used_args >= args.size()) {
                AT_ERROR("Too few arguments for format string: ", format);
              }
              ss << args[used_args];
              begin = loc + 2;
            }

            drop(stack, num_inputs);
            push(stack, ss.str());
            return 0;
          };
        }),

#define DEFINE_TORCH_TENSOR_OP(operator_type, c_type, tensor_creation_op)     \
  Operator(                                                                   \
      "aten::tensor(" #operator_type                                          \
      " t, *, ScalarType? dtype=None, Device? device=None"                    \
      ", bool requires_grad=False) -> Tensor",                                \
      [](const Node* node) {                                                  \
        auto initial_scalar_type =                                            \
            scalarTypeFromJitType(node->inputs().at(0)->type());              \
        return [initial_scalar_type](Stack& stack) {                          \
          c_type scalar_val;                                                  \
          IValue dtype;                                                       \
          IValue device;                                                      \
          bool requires_grad;                                                 \
          pop(stack, scalar_val, dtype, device, requires_grad);               \
          auto tensor = autograd::make_variable(tensor_creation_op);          \
          at::ScalarType scalar_type =                                        \
              dtype.isNone() ? tensor.scalar_type() : dtype.toScalarType();   \
          c10::Device dev =                                                   \
              device.isNone() ? tensor.device() : device.toDevice();          \
          if (scalar_type != initial_scalar_type || dev != tensor.device()) { \
            tensor = tensor.to(dev, scalar_type);                             \
          }                                                                   \
          push(stack, tensor);                                                \
          tensor.set_requires_grad(requires_grad);                            \
          return 0;                                                           \
        };                                                                    \
      }),

<<<<<<< HEAD
     DEFINE_TORCH_TENSOR_OP(float, double, at::scalar_to_tensor(scalar_val))
         DEFINE_TORCH_TENSOR_OP(int, int64_t, at::scalar_to_tensor(scalar_val))
             DEFINE_TORCH_TENSOR_OP(
                 bool,
                 bool,
                 at::empty({}, at::CPU(at::kByte).options()).fill_(scalar_val))

     // reference python implementation: internal_new_from_data in
     // tensor_new.cpp
     Operator(
         "aten::_infer_size(int[] a, int[] b) -> int[]",
         [](const Node* node) {
           return [](Stack& stack) {
             auto a = pop(stack).toIntList()->elements();
             auto b = pop(stack).toIntList()->elements();
             push(stack, at::infer_size(a, b));
             return 0;
           };
         }),
     Operator(
         "aten::_no_grad_embedding_renorm_(Tensor weight, Tensor input, float max_norm, float norm_type) -> Tensor",
         [](const Node* node) {
           return [](Stack& stack) {
             at::Tensor weight;
             at::Tensor input;
             double max_norm;
             double norm_type;
             pop(stack, weight, input, max_norm, norm_type);

             // TODO: remove when script supports setting grad mode
             torch::NoGradGuard no_grad;

             at::Tensor result =
                 at::embedding_renorm_(weight, input, max_norm, norm_type);
             push(stack, result);

             return 0;
           };
         }),
     Operator(
         "aten::tensor(t[] data, *, ScalarType? dtype=None, Device? device=None, bool requires_grad=False) -> Tensor",
         [](const Node* node) {
           auto input = node->inputs().at(0);
           auto elem_type = input->type();
           while (auto list_type = elem_type->cast<ListType>()) {
             elem_type = list_type->getElementType();
           }
           checkListInputType(elem_type, node);
           at::ScalarType initial_scalar_type =
               scalarTypeFromJitType(elem_type);
           return [initial_scalar_type, elem_type](Stack& stack) {
             bool requires_grad;
             IValue data;
             IValue dtype;
             IValue device;
             pop(stack, data, dtype, device, requires_grad);
             auto sizes = compute_sizes(data);
             auto tensor = autograd::make_variable(at::empty(
                 sizes, at::initialTensorOptions().dtype(initial_scalar_type)));

             recursiveStore(
                 (char*)tensor.data_ptr(),
                 sizes,
                 tensor.strides(),
                 0,
                 tensor.element_size(),
                 data);

             at::ScalarType scalar_type =
                 dtype.isNone() ? tensor.scalar_type() : dtype.toScalarType();
             c10::Device dev =
                 device.isNone() ? tensor.device() : device.toDevice();
             if (scalar_type != initial_scalar_type || dev != tensor.device()) {
               tensor = tensor.to(dev, scalar_type);
             }

             auto default_type =
                 at::typeMetaToScalarType(at::get_default_dtype());

             if (dtype.isNone() && tensor.scalar_type() != default_type &&
                 tensor.numel() == 0) {
               AT_WARN(
                   "Creating a tensor from an empty ",
                   elem_type->str(),
                   "list will create a tensor of default floating point type  (currently ",
                   default_type,
                   ") in python but a tensor of type ",
                   elem_type->str(),
                   " in torchscript.\n",
                   "Pass in a dtype argument to ensure consistent behavior");
             }
             tensor.set_requires_grad(requires_grad);
             push(stack, tensor);
             return 0;
           };
         }),
     Operator(
         "aten::_assert_int_or_pair(int[] vals, str name, str message) -> Tensor",
         [](const Node* node) {
           return [](Stack& stack) {
             // Everything is a list at the point this is used, so don't do
             // anything
             drop(stack, 3);
             return 0;
           };
         }),
     Operator(
         "aten::_pack_sequence(Tensor output, Tensor batch_sizes, Tensor? sorted_indices, "
         "Tensor? unsorted_indices) -> (Tensor, Tensor, Tensor?, Tensor?)",
         [](Stack& stack) { return 0; }),
     Operator("aten::_no_grad_uniform_(Tensor(a!) tensor, float a, float b) -> Tensor(a!)", [](Stack& stack) {
       // TODO: remove when script supports setting grad mode
       torch::NoGradGuard no_grad;

       at::Tensor tensor;
       double a;
       double b;
       pop(stack, tensor, a, b);
       push(stack, tensor.uniform_(a, b));
       return 0;
     }),
     Operator("aten::_no_grad_normal_(Tensor(a!) tensor, float mean, float std) -> Tensor(a!)", [](Stack& stack) {
       // TODO: remove when script supports setting grad mode
       torch::NoGradGuard no_grad;

       at::Tensor tensor;
       double mean;
       double std;
       pop(stack, tensor, mean, std);
       push(stack, tensor.normal_(mean, std));
       return 0;
     }),
     Operator("aten::_no_grad_fill_(Tensor(a!) tensor, float val) -> Tensor(a!)", [](Stack& stack) {
       // TODO: remove when script supports setting grad mode
       torch::NoGradGuard no_grad;

       at::Tensor tensor;
       double val;
       pop(stack, tensor, val);
       push(stack, at::fill_(tensor, val));
       return 0;
     }),
     Operator("aten::_no_grad_zero_(Tensor(a!) tensor) -> Tensor(a!)", [](Stack& stack) {
       // TODO: remove when script supports setting grad mode
       torch::NoGradGuard no_grad;

       at::Tensor tensor;
       pop(stack, tensor);
       push(stack, at::zero_(tensor));
       return 0;
     }),

    });
=======
    DEFINE_TORCH_TENSOR_OP(float, double, at::scalar_to_tensor(scalar_val))
        DEFINE_TORCH_TENSOR_OP(int, int64_t, at::scalar_to_tensor(scalar_val))
            DEFINE_TORCH_TENSOR_OP(
                bool,
                bool,
                at::empty({}, at::CPU(at::kByte).options()).fill_(scalar_val))

    // reference python implementation: internal_new_from_data in
    // tensor_new.cpp
    Operator(
        "aten::_infer_size(int[] a, int[] b) -> int[]",
        [](const Node* node) {
          return [](Stack& stack) {
            auto a = pop(stack).toIntList()->elements();
            auto b = pop(stack).toIntList()->elements();
            push(stack, at::infer_size(a, b));
            return 0;
          };
        }),
    Operator(
        "aten::_no_grad_embedding_renorm_(Tensor weight, Tensor input, float max_norm, float norm_type) -> Tensor",
        [](const Node* node) {
          return [](Stack& stack) {
            at::Tensor weight;
            at::Tensor input;
            double max_norm;
            double norm_type;
            pop(stack, weight, input, max_norm, norm_type);

            // TODO: remove when script supports setting grad mode
            torch::NoGradGuard no_grad;

            at::Tensor result =
                at::embedding_renorm_(weight, input, max_norm, norm_type);
            push(stack, result);

            return 0;
          };
        }),
    Operator(
        "aten::tensor(t[] data, *, ScalarType? dtype=None, Device? device=None, bool requires_grad=False) -> Tensor",
        [](const Node* node) {
          auto input = node->inputs().at(0);
          auto elem_type = input->type();
          while (auto list_type = elem_type->cast<ListType>()) {
            elem_type = list_type->getElementType();
          }
          checkListInputType(elem_type, node);
          at::ScalarType initial_scalar_type = scalarTypeFromJitType(elem_type);
          return [initial_scalar_type, elem_type](Stack& stack) {
            bool requires_grad;
            IValue data;
            IValue dtype;
            IValue device;
            pop(stack, data, dtype, device, requires_grad);
            auto sizes = compute_sizes(data);
            auto tensor = autograd::make_variable(at::empty(
                sizes, at::initialTensorOptions().dtype(initial_scalar_type)));

            recursiveStore(
                (char*)tensor.data_ptr(),
                sizes,
                tensor.strides(),
                0,
                tensor.element_size(),
                data);

            at::ScalarType scalar_type =
                dtype.isNone() ? tensor.scalar_type() : dtype.toScalarType();
            c10::Device dev =
                device.isNone() ? tensor.device() : device.toDevice();
            if (scalar_type != initial_scalar_type || dev != tensor.device()) {
              tensor = tensor.to(dev, scalar_type);
            }

            auto default_type =
                at::typeMetaToScalarType(at::get_default_dtype());

            if (dtype.isNone() && tensor.scalar_type() != default_type &&
                tensor.numel() == 0) {
              AT_WARN(
                  "Creating a tensor from an empty ",
                  elem_type->python_str(),
                  "list will create a tensor of default floating point type  (currently ",
                  default_type,
                  ") in python but a tensor of type ",
                  elem_type->python_str(),
                  " in torchscript.\n",
                  "Pass in a dtype argument to ensure consistent behavior");
            }
            tensor.set_requires_grad(requires_grad);
            push(stack, tensor);
            return 0;
          };
        }),
    Operator(
        "aten::_assert_int_or_pair(int[] vals, str name, str message) -> Tensor",
        [](const Node* node) {
          return [](Stack& stack) {
            // Everything is a list at the point this is used, so don't do
            // anything
            drop(stack, 3);
            return 0;
          };
        }),
    Operator(
        "aten::_pack_sequence(Tensor output, Tensor batch_sizes, Tensor? sorted_indices, "
        "Tensor? unsorted_indices) -> (Tensor, Tensor, Tensor?, Tensor?)",
        [](Stack& stack) { return 0; }),
    Operator(
        "aten::_no_grad_uniform_(Tensor(a!) tensor, float a, float b) -> Tensor(a!)",
        [](Stack& stack) {
          // TODO: remove when script supports setting grad mode
          torch::NoGradGuard no_grad;

          at::Tensor tensor;
          double a;
          double b;
          pop(stack, tensor, a, b);
          push(stack, at::_th_uniform_(tensor, a, b));
          return 0;
        }),
    Operator(
        "aten::_no_grad_normal_(Tensor(a!) tensor, float mean, float std) -> Tensor(a!)",
        [](Stack& stack) {
          // TODO: remove when script supports setting grad mode
          torch::NoGradGuard no_grad;

          at::Tensor tensor;
          double mean;
          double std;
          pop(stack, tensor, mean, std);
          push(stack, at::_th_normal_(tensor, mean, std));
          return 0;
        }),
    Operator(
        "aten::_no_grad_fill_(Tensor(a!) tensor, float val) -> Tensor(a!)",
        [](Stack& stack) {
          // TODO: remove when script supports setting grad mode
          torch::NoGradGuard no_grad;

          at::Tensor tensor;
          double val;
          pop(stack, tensor, val);
          push(stack, at::fill_(tensor, val));
          return 0;
        }),
    Operator(
        "aten::_no_grad_zero_(Tensor(a!) tensor) -> Tensor(a!)",
        [](Stack& stack) {
          // TODO: remove when script supports setting grad mode
          torch::NoGradGuard no_grad;

          at::Tensor tensor;
          pop(stack, tensor);
          push(stack, at::zero_(tensor));
          return 0;
        }),

});
>>>>>>> fac409cf
} // namespace
} // namespace jit
} // namespace torch<|MERGE_RESOLUTION|>--- conflicted
+++ resolved
@@ -286,161 +286,6 @@
         };                                                                    \
       }),
 
-<<<<<<< HEAD
-     DEFINE_TORCH_TENSOR_OP(float, double, at::scalar_to_tensor(scalar_val))
-         DEFINE_TORCH_TENSOR_OP(int, int64_t, at::scalar_to_tensor(scalar_val))
-             DEFINE_TORCH_TENSOR_OP(
-                 bool,
-                 bool,
-                 at::empty({}, at::CPU(at::kByte).options()).fill_(scalar_val))
-
-     // reference python implementation: internal_new_from_data in
-     // tensor_new.cpp
-     Operator(
-         "aten::_infer_size(int[] a, int[] b) -> int[]",
-         [](const Node* node) {
-           return [](Stack& stack) {
-             auto a = pop(stack).toIntList()->elements();
-             auto b = pop(stack).toIntList()->elements();
-             push(stack, at::infer_size(a, b));
-             return 0;
-           };
-         }),
-     Operator(
-         "aten::_no_grad_embedding_renorm_(Tensor weight, Tensor input, float max_norm, float norm_type) -> Tensor",
-         [](const Node* node) {
-           return [](Stack& stack) {
-             at::Tensor weight;
-             at::Tensor input;
-             double max_norm;
-             double norm_type;
-             pop(stack, weight, input, max_norm, norm_type);
-
-             // TODO: remove when script supports setting grad mode
-             torch::NoGradGuard no_grad;
-
-             at::Tensor result =
-                 at::embedding_renorm_(weight, input, max_norm, norm_type);
-             push(stack, result);
-
-             return 0;
-           };
-         }),
-     Operator(
-         "aten::tensor(t[] data, *, ScalarType? dtype=None, Device? device=None, bool requires_grad=False) -> Tensor",
-         [](const Node* node) {
-           auto input = node->inputs().at(0);
-           auto elem_type = input->type();
-           while (auto list_type = elem_type->cast<ListType>()) {
-             elem_type = list_type->getElementType();
-           }
-           checkListInputType(elem_type, node);
-           at::ScalarType initial_scalar_type =
-               scalarTypeFromJitType(elem_type);
-           return [initial_scalar_type, elem_type](Stack& stack) {
-             bool requires_grad;
-             IValue data;
-             IValue dtype;
-             IValue device;
-             pop(stack, data, dtype, device, requires_grad);
-             auto sizes = compute_sizes(data);
-             auto tensor = autograd::make_variable(at::empty(
-                 sizes, at::initialTensorOptions().dtype(initial_scalar_type)));
-
-             recursiveStore(
-                 (char*)tensor.data_ptr(),
-                 sizes,
-                 tensor.strides(),
-                 0,
-                 tensor.element_size(),
-                 data);
-
-             at::ScalarType scalar_type =
-                 dtype.isNone() ? tensor.scalar_type() : dtype.toScalarType();
-             c10::Device dev =
-                 device.isNone() ? tensor.device() : device.toDevice();
-             if (scalar_type != initial_scalar_type || dev != tensor.device()) {
-               tensor = tensor.to(dev, scalar_type);
-             }
-
-             auto default_type =
-                 at::typeMetaToScalarType(at::get_default_dtype());
-
-             if (dtype.isNone() && tensor.scalar_type() != default_type &&
-                 tensor.numel() == 0) {
-               AT_WARN(
-                   "Creating a tensor from an empty ",
-                   elem_type->str(),
-                   "list will create a tensor of default floating point type  (currently ",
-                   default_type,
-                   ") in python but a tensor of type ",
-                   elem_type->str(),
-                   " in torchscript.\n",
-                   "Pass in a dtype argument to ensure consistent behavior");
-             }
-             tensor.set_requires_grad(requires_grad);
-             push(stack, tensor);
-             return 0;
-           };
-         }),
-     Operator(
-         "aten::_assert_int_or_pair(int[] vals, str name, str message) -> Tensor",
-         [](const Node* node) {
-           return [](Stack& stack) {
-             // Everything is a list at the point this is used, so don't do
-             // anything
-             drop(stack, 3);
-             return 0;
-           };
-         }),
-     Operator(
-         "aten::_pack_sequence(Tensor output, Tensor batch_sizes, Tensor? sorted_indices, "
-         "Tensor? unsorted_indices) -> (Tensor, Tensor, Tensor?, Tensor?)",
-         [](Stack& stack) { return 0; }),
-     Operator("aten::_no_grad_uniform_(Tensor(a!) tensor, float a, float b) -> Tensor(a!)", [](Stack& stack) {
-       // TODO: remove when script supports setting grad mode
-       torch::NoGradGuard no_grad;
-
-       at::Tensor tensor;
-       double a;
-       double b;
-       pop(stack, tensor, a, b);
-       push(stack, tensor.uniform_(a, b));
-       return 0;
-     }),
-     Operator("aten::_no_grad_normal_(Tensor(a!) tensor, float mean, float std) -> Tensor(a!)", [](Stack& stack) {
-       // TODO: remove when script supports setting grad mode
-       torch::NoGradGuard no_grad;
-
-       at::Tensor tensor;
-       double mean;
-       double std;
-       pop(stack, tensor, mean, std);
-       push(stack, tensor.normal_(mean, std));
-       return 0;
-     }),
-     Operator("aten::_no_grad_fill_(Tensor(a!) tensor, float val) -> Tensor(a!)", [](Stack& stack) {
-       // TODO: remove when script supports setting grad mode
-       torch::NoGradGuard no_grad;
-
-       at::Tensor tensor;
-       double val;
-       pop(stack, tensor, val);
-       push(stack, at::fill_(tensor, val));
-       return 0;
-     }),
-     Operator("aten::_no_grad_zero_(Tensor(a!) tensor) -> Tensor(a!)", [](Stack& stack) {
-       // TODO: remove when script supports setting grad mode
-       torch::NoGradGuard no_grad;
-
-       at::Tensor tensor;
-       pop(stack, tensor);
-       push(stack, at::zero_(tensor));
-       return 0;
-     }),
-
-    });
-=======
     DEFINE_TORCH_TENSOR_OP(float, double, at::scalar_to_tensor(scalar_val))
         DEFINE_TORCH_TENSOR_OP(int, int64_t, at::scalar_to_tensor(scalar_val))
             DEFINE_TORCH_TENSOR_OP(
@@ -560,7 +405,7 @@
           double a;
           double b;
           pop(stack, tensor, a, b);
-          push(stack, at::_th_uniform_(tensor, a, b));
+          push(stack, tensor.uniform_(a, b));
           return 0;
         }),
     Operator(
@@ -573,7 +418,7 @@
           double mean;
           double std;
           pop(stack, tensor, mean, std);
-          push(stack, at::_th_normal_(tensor, mean, std));
+          push(stack, tensor.normal_(mean, std));
           return 0;
         }),
     Operator(
@@ -601,7 +446,6 @@
         }),
 
 });
->>>>>>> fac409cf
 } // namespace
 } // namespace jit
 } // namespace torch